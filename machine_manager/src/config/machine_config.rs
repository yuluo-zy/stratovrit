// Copyright (c) 2020 Huawei Technologies Co.,Ltd. All rights reserved.
//
// StratoVirt is licensed under Mulan PSL v2.
// You can use this software according to the terms and conditions of the Mulan
// PSL v2.
// You may obtain a copy of Mulan PSL v2 at:
//         http://license.coscl.org.cn/MulanPSL2
// THIS SOFTWARE IS PROVIDED ON AN "AS IS" BASIS, WITHOUT WARRANTIES OF ANY
// KIND, EITHER EXPRESS OR IMPLIED, INCLUDING BUT NOT LIMITED TO
// NON-INFRINGEMENT, MERCHANTABILITY OR FIT FOR A PARTICULAR PURPOSE.
// See the Mulan PSL v2 for more details.

use std::str::FromStr;

use error_chain::bail;
use serde::{Deserialize, Serialize};

use super::errors::{ErrorKind, Result, ResultExt};
use crate::config::{CmdParser, ConfigCheck, ExBool, VmConfig, MAX_NODES, MAX_STRING_LENGTH};

const DEFAULT_CPUS: u8 = 1;
const DEFAULT_THREADS: u8 = 1;
const DEFAULT_CORES: u8 = 1;
const DEFAULT_DIES: u8 = 1;
const DEFAULT_SOCKETS: u8 = 1;
const DEFAULT_MAX_CPUS: u8 = 1;
const DEFAULT_MEMSIZE: u64 = 256;
const MAX_NR_CPUS: u64 = 254;
const MIN_NR_CPUS: u64 = 1;
const MAX_MEMSIZE: u64 = 549_755_813_888;
const MIN_MEMSIZE: u64 = 268_435_456;
const M: u64 = 1024 * 1024;
const G: u64 = 1024 * 1024 * 1024;

#[derive(Serialize, Deserialize, Debug, Copy, Clone, PartialEq, Eq)]
pub enum MachineType {
    None,
    MicroVm,
    StandardVm,
}

impl FromStr for MachineType {
    type Err = ();

    fn from_str(s: &str) -> std::result::Result<Self, Self::Err> {
        match s.to_lowercase().as_str() {
            "none" => Ok(MachineType::None),
            "microvm" => Ok(MachineType::MicroVm),
            #[cfg(target_arch = "x86_64")]
            "q35" => Ok(MachineType::StandardVm),
            #[cfg(target_arch = "aarch64")]
            "virt" => Ok(MachineType::StandardVm),
            _ => Err(()),
        }
    }
}

#[repr(u32)]
#[derive(PartialEq, Eq)]
pub enum HostMemPolicy {
    Default = 0,
    Preferred = 1,
    Bind = 2,
    Interleave = 3,
    NotSupported = 4,
}

impl From<String> for HostMemPolicy {
    fn from(str: String) -> HostMemPolicy {
        match str.to_lowercase().as_str() {
            "default" => HostMemPolicy::Default,
            "preferred" => HostMemPolicy::Preferred,
            "bind" => HostMemPolicy::Bind,
            "interleave" => HostMemPolicy::Interleave,
            _ => HostMemPolicy::NotSupported,
        }
    }
}

#[derive(Clone, Debug, Serialize, Deserialize)]
pub struct MemZoneConfig {
    pub id: String,
    pub size: u64,
    pub host_numa_node: Option<u32>,
    pub policy: String,
}

impl Default for MemZoneConfig {
    fn default() -> Self {
        MemZoneConfig {
            id: String::new(),
            size: 0,
            host_numa_node: None,
            policy: String::from("bind"),
        }
    }
}

/// Config that contains machine's memory information config.
#[derive(Clone, Debug, Serialize, Deserialize)]
pub struct MachineMemConfig {
    pub mem_size: u64,
    pub mem_path: Option<String>,
    pub dump_guest_core: bool,
    pub mem_share: bool,
    pub mem_prealloc: bool,
    pub mem_zones: Option<Vec<MemZoneConfig>>,
}

impl Default for MachineMemConfig {
    fn default() -> Self {
        MachineMemConfig {
            mem_size: DEFAULT_MEMSIZE * M,
            mem_path: None,
            dump_guest_core: true,
            mem_share: false,
            mem_prealloc: false,
            mem_zones: None,
        }
    }
}

/// Config struct for machine-config.
/// Contains some basic Vm config about cpu, memory, name.
#[derive(Clone, Debug, Serialize, Deserialize)]
pub struct MachineConfig {
    pub mach_type: MachineType,
    pub nr_cpus: u8,
    pub nr_threads: u8,
    pub nr_cores: u8,
    pub nr_dies: u8,
    pub nr_sockets: u8,
    pub max_cpus: u8,
    pub mem_config: MachineMemConfig,
}

impl Default for MachineConfig {
    /// Set default config for `machine-config`.
    fn default() -> Self {
        MachineConfig {
            mach_type: MachineType::MicroVm,
            nr_cpus: DEFAULT_CPUS,
            nr_threads: DEFAULT_THREADS,
            nr_cores: DEFAULT_CORES,
            nr_dies: DEFAULT_DIES,
            nr_sockets: DEFAULT_SOCKETS,
            max_cpus: DEFAULT_MAX_CPUS,
            mem_config: MachineMemConfig::default(),
        }
    }
}

impl ConfigCheck for MachineConfig {
    fn check(&self) -> Result<()> {
        if self.mem_config.mem_size < MIN_MEMSIZE || self.mem_config.mem_size > MAX_MEMSIZE {
            bail!("Memory size must >= 256MiB and <= 512GiB, default unit: MiB, current memory size: {:?} bytes", 
            &self.mem_config.mem_size);
        }

        Ok(())
    }
}

impl VmConfig {
    /// Add argument `name` to `VmConfig`.
    ///
    /// # Arguments
    ///
    /// * `name` - The name `String` added to `VmConfig`.
    pub fn add_machine(&mut self, mach_config: &str) -> Result<()> {
        let mut cmd_parser = CmdParser::new("machine");
        cmd_parser
            .push("")
            .push("type")
            .push("accel")
            .push("usb")
            .push("dump-guest-core")
            .push("mem-share");
        #[cfg(target_arch = "aarch64")]
        cmd_parser.push("gic-version");
        cmd_parser.parse(mach_config)?;

        #[cfg(target_arch = "aarch64")]
        if let Some(gic_version) = cmd_parser.get_value::<u8>("gic-version")? {
            if gic_version != 3 {
                bail!("Unsupported gic version, only gicv3 is supported");
            }
        }

        if let Some(accel) = cmd_parser.get_value::<String>("accel")? {
            if accel.ne("kvm:tcg") && accel.ne("tcg") && accel.ne("kvm") {
                bail!("Only \'kvm\', \'kvm:tcg\' and \'tcg\' are supported for \'accel\' of \'machine\'");
            }
        }
        if let Some(usb) = cmd_parser.get_value::<ExBool>("usb")? {
            if usb.into() {
                bail!("Argument \'usb\' should be set to \'off\'");
            }
        }
        if let Some(mach_type) = cmd_parser
            .get_value::<MachineType>("")
            .chain_err(|| "Unrecognized machine type")?
        {
            self.machine_config.mach_type = mach_type;
        }
        if let Some(mach_type) = cmd_parser
            .get_value::<MachineType>("type")
            .chain_err(|| "Unrecognized machine type")?
        {
            self.machine_config.mach_type = mach_type;
        }
        if let Some(dump_guest) = cmd_parser.get_value::<ExBool>("dump-guest-core")? {
            self.machine_config.mem_config.dump_guest_core = dump_guest.into();
        }
        if let Some(mem_share) = cmd_parser.get_value::<ExBool>("mem-share")? {
            self.machine_config.mem_config.mem_share = mem_share.into();
        }

        Ok(())
    }

    /// Add '-m' memory config to `VmConfig`.
    pub fn add_memory(&mut self, mem_config: &str) -> Result<()> {
        let mut cmd_parser = CmdParser::new("m");
        cmd_parser.push("").push("size");

        cmd_parser.parse(mem_config)?;

        let mem = if let Some(mem_size) = cmd_parser.get_value::<String>("")? {
            memory_unit_conversion(&mem_size)?
        } else if let Some(mem_size) = cmd_parser.get_value::<String>("size")? {
            memory_unit_conversion(&mem_size)?
        } else {
            return Err(ErrorKind::FieldIsMissing("size", "memory").into());
        };

        self.machine_config.mem_config.mem_size = mem;

        Ok(())
    }

    /// Add '-smp' cpu config to `VmConfig`.
    pub fn add_cpu(&mut self, cpu_config: &str) -> Result<()> {
        let mut cmd_parser = CmdParser::new("smp");
        cmd_parser
            .push("")
            .push("maxcpus")
            .push("sockets")
            .push("dies")
            .push("cores")
            .push("threads")
            .push("cpus");

        cmd_parser.parse(cpu_config)?;

        let cpu = if let Some(cpu) = cmd_parser.get_value::<u64>("")? {
            cpu
        } else if let Some(cpu) = cmd_parser.get_value::<u64>("cpus")? {
            if cpu == 0 {
                return Err(
                    ErrorKind::IllegalValue("cpu".to_string(), 1, true, u64::MAX, true).into(),
                );
            }
            cpu
        } else {
            return Err(ErrorKind::FieldIsMissing("cpus", "smp").into());
        };

        let mut sockets = cmd_parser.get_value::<u64>("sockets")?.unwrap_or_default();

        let dies = cmd_parser.get_value::<u64>("dies")?.unwrap_or(1);

        let mut cores = cmd_parser.get_value::<u64>("cores")?.unwrap_or_default();

        let mut threads = cmd_parser.get_value::<u64>("threads")?.unwrap_or_default();

        let mut max_cpus = cmd_parser.get_value::<u64>("maxcpus")?.unwrap_or_default();

        (max_cpus, sockets, cores, threads) = adjust_topology(cpu, max_cpus, sockets, dies, cores, threads);

        // limit cpu count
        if !(MIN_NR_CPUS..=MAX_NR_CPUS).contains(&cpu) {
            return Err(ErrorKind::IllegalValue(
                "CPU number".to_string(),
                MIN_NR_CPUS as u64,
                true,
                MAX_NR_CPUS as u64,
                true,
            )
            .into());
        }

        // limit cpu count
        if !(MIN_NR_CPUS..=MAX_NR_CPUS).contains(&max_cpus) {
            return Err(ErrorKind::IllegalValue(
                "MAX CPU number".to_string(),
                MIN_NR_CPUS as u64,
                true,
                MAX_NR_CPUS as u64,
                true,
            )
            .into());
        }

        if max_cpus < cpu || sockets * dies * cores * threads != max_cpus {
            return Err(ErrorKind::IllegalValue(
                "maxcpus".to_string(),
                cpu as u64,
                true,
                (sockets * dies * cores * threads) as u64,
                true,
            )
            .into());
        }

        self.machine_config.nr_cpus = cpu as u8;
        self.machine_config.nr_threads = threads as u8;
        self.machine_config.nr_cores = cores as u8;
        self.machine_config.nr_dies = dies as u8;
        self.machine_config.nr_sockets = sockets as u8;
        self.machine_config.max_cpus = max_cpus as u8;
        Ok(())
    }

    pub fn add_mem_path(&mut self, mem_path: &str) -> Result<()> {
        self.machine_config.mem_config.mem_path = Some(mem_path.replace('\"', ""));
        Ok(())
    }

    pub fn enable_mem_prealloc(&mut self) {
        self.machine_config.mem_config.mem_prealloc = true;
    }

    pub fn add_mem_zone(&mut self, mem_zone: &str) -> Result<MemZoneConfig> {
        let mut cmd_parser = CmdParser::new("mem_zone");
        cmd_parser
            .push("")
            .push("id")
            .push("size")
            .push("host-nodes")
            .push("policy");
        cmd_parser.parse(mem_zone)?;

        let mut zone_config = MemZoneConfig::default();
        if let Some(id) = cmd_parser.get_value::<String>("id")? {
            if id.len() > MAX_STRING_LENGTH {
                return Err(
                    ErrorKind::StringLengthTooLong("id".to_string(), MAX_STRING_LENGTH).into(),
                );
            }
            zone_config.id = id;
        } else {
            return Err(ErrorKind::FieldIsMissing("id", "memory-backend-ram").into());
        }
        if let Some(mem) = cmd_parser.get_value::<String>("size")? {
            zone_config.size = memory_unit_conversion(&mem)?;
        } else {
            return Err(ErrorKind::FieldIsMissing("size", "memory-backend-ram").into());
        }
        if let Some(host_nodes) = cmd_parser.get_value::<u32>("host-nodes")? {
            if host_nodes >= MAX_NODES {
                return Err(ErrorKind::IllegalValue(
                    "host_nodes".to_string(),
                    0,
                    true,
                    MAX_NODES as u64,
                    false,
                )
                .into());
            }
            zone_config.host_numa_node = Some(host_nodes);
        }
        if let Some(policy) = cmd_parser.get_value::<String>("policy")? {
            if HostMemPolicy::from(policy.clone()) == HostMemPolicy::NotSupported {
                return Err(ErrorKind::InvalidParam("policy".to_string(), policy).into());
            }
            zone_config.policy = policy;
        }

        if self.machine_config.mem_config.mem_zones.is_some() {
            self.machine_config
                .mem_config
                .mem_zones
                .as_mut()
                .unwrap()
                .push(zone_config.clone());
        } else {
            self.machine_config.mem_config.mem_zones = Some(vec![zone_config.clone()]);
        }

        Ok(zone_config)
    }
}

<<<<<<< HEAD
fn adjust_topology(
    cpu: u64,
    mut max_cpus: u64,
    mut sockets: u64,
    dies: u64,
    mut cores: u64,
    mut threads: u64,
) -> (u64, u64, u64, u64) {
    if max_cpus == 0 {
        if sockets * dies * cores * threads > 0 {
            max_cpus = sockets * dies * cores * threads;
        } else {
            max_cpus = cpu;
        }
    }

    if cores == 0 {
        if sockets == 0 {
            sockets = 1;
        }
        if threads == 0 {
            threads = 1;
        }
        cores = max_cpus / (sockets * dies * threads);
    } else if sockets == 0 {
        if threads == 0 {
            threads = 1;
        }
        sockets = max_cpus / (dies * cores * threads);
    }

    if threads == 0 {
        threads = max_cpus / (sockets * dies * cores);
    }

    (max_cpus, sockets, cores, threads)
}

fn memory_unit_conversion(origin_value: &str) -> Result<u64> {
=======
/// Convert memory units from GiB, Mib to Byte.
///
/// # Arguments
///
/// * `origin_value` - The origin memory value from user.
pub fn memory_unit_conversion(origin_value: &str) -> Result<u64> {
>>>>>>> 2dcebd64
    if (origin_value.ends_with('M') | origin_value.ends_with('m'))
        && (origin_value.contains('M') ^ origin_value.contains('m'))
    {
        let value = origin_value.replacen('M', "", 1);
        let value = value.replacen('m', "", 1);
        get_inner(
            value
                .parse::<u64>()
                .map_err(|_| {
                    ErrorKind::ConvertValueFailed(origin_value.to_string(), String::from("u64"))
                })?
                .checked_mul(M),
        )
    } else if (origin_value.ends_with('G') | origin_value.ends_with('g'))
        && (origin_value.contains('G') ^ origin_value.contains('g'))
    {
        let value = origin_value.replacen('G', "", 1);
        let value = value.replacen('g', "", 1);
        get_inner(
            value
                .parse::<u64>()
                .map_err(|_| {
                    ErrorKind::ConvertValueFailed(origin_value.to_string(), String::from("u64"))
                })?
                .checked_mul(G),
        )
    } else {
        let size = origin_value.parse::<u64>().map_err(|_| {
            ErrorKind::ConvertValueFailed(origin_value.to_string(), String::from("u64"))
        })?;

        let memory_size = size.checked_mul(M);

        get_inner(memory_size)
    }
}

fn get_inner<T>(outer: Option<T>) -> Result<T> {
    if let Some(x) = outer {
        Ok(x)
    } else {
        Err(ErrorKind::IntegerOverflow("-m".to_string()).into())
    }
}

#[cfg(test)]
mod tests {
    use super::*;

    #[test]
    fn test_health_check() {
        let memory_config = MachineMemConfig {
            mem_size: MIN_MEMSIZE,
            mem_path: None,
            mem_share: false,
            dump_guest_core: false,
            mem_prealloc: false,
            mem_zones: None,
        };
        let mut machine_config = MachineConfig {
            mach_type: MachineType::MicroVm,
            nr_cpus: 1,
            nr_cores: 1,
            nr_threads: 1,
            nr_dies: 1,
            nr_sockets: 1,
            max_cpus: MIN_NR_CPUS as u8,
            mem_config: memory_config,
        };
        assert!(machine_config.check().is_ok());

        machine_config.nr_cpus = MAX_NR_CPUS as u8;
        machine_config.mem_config.mem_size = MAX_MEMSIZE;
        assert!(machine_config.check().is_ok());

        machine_config.nr_cpus = MIN_NR_CPUS as u8;
        machine_config.mem_config.mem_size = MIN_MEMSIZE - 1;
        assert!(!machine_config.check().is_ok());
        machine_config.mem_config.mem_size = MAX_MEMSIZE + 1;
        assert!(!machine_config.check().is_ok());
        machine_config.mem_config.mem_size = MIN_MEMSIZE;

        assert!(machine_config.check().is_ok());
    }

    #[test]
    fn test_memory_unit_conversion() {
        let test_string = "6G";
        let ret = memory_unit_conversion(test_string);
        assert!(ret.is_ok());
        let ret = ret.unwrap();
        assert_eq!(ret, 6 * 1024 * 1024 * 1024);

        let test_string = "6g";
        let ret = memory_unit_conversion(test_string);
        assert!(ret.is_ok());
        let ret = ret.unwrap();
        assert_eq!(ret, 6 * 1024 * 1024 * 1024);

        let test_string = "6M";
        let ret = memory_unit_conversion(test_string);
        assert!(ret.is_ok());
        let ret = ret.unwrap();
        assert_eq!(ret, 6 * 1024 * 1024);

        let test_string = "6m";
        let ret = memory_unit_conversion(test_string);
        assert!(ret.is_ok());
        let ret = ret.unwrap();
        assert_eq!(ret, 6 * 1024 * 1024);

        // default unit is MiB
        let test_string = "6";
        let ret = memory_unit_conversion(test_string);
        assert!(ret.is_ok());
        let ret = ret.unwrap();
        assert_eq!(ret, 6 * 1024 * 1024);

        let test_string = "G6";
        let ret = memory_unit_conversion(test_string);
        assert!(ret.is_err());

        let test_string = "G6G";
        let ret = memory_unit_conversion(test_string);
        assert!(ret.is_err());

        let test_string = "6Gg";
        let ret = memory_unit_conversion(test_string);
        assert!(ret.is_err());

        let test_string = "6gG";
        let ret = memory_unit_conversion(test_string);
        assert!(ret.is_err());

        let test_string = "g6G";
        let ret = memory_unit_conversion(test_string);
        assert!(ret.is_err());

        let test_string = "G6g";
        let ret = memory_unit_conversion(test_string);
        assert!(ret.is_err());

        let test_string = "M6";
        let ret = memory_unit_conversion(test_string);
        assert!(ret.is_err());

        let test_string = "M6M";
        let ret = memory_unit_conversion(test_string);
        assert!(ret.is_err());

        let test_string = "6Mm";
        let ret = memory_unit_conversion(test_string);
        assert!(ret.is_err());

        let test_string = "6mM";
        let ret = memory_unit_conversion(test_string);
        assert!(ret.is_err());

        let test_string = "m6M";
        let ret = memory_unit_conversion(test_string);
        assert!(ret.is_err());

        let test_string = "M6m";
        let ret = memory_unit_conversion(test_string);
        assert!(ret.is_err());
    }

    #[test]
    fn test_machine_type() {
        let test_string = "none";
        let machine_type = MachineType::from_str(test_string);
        assert!(machine_type.is_ok());
        let machine_type = machine_type.unwrap();
        assert_eq!(machine_type, MachineType::None);

        let test_string = "None";
        let machine_type = MachineType::from_str(test_string);
        assert!(machine_type.is_ok());
        let machine_type = machine_type.unwrap();
        assert_eq!(machine_type, MachineType::None);

        let test_string = "NONE";
        let machine_type = MachineType::from_str(test_string);
        assert!(machine_type.is_ok());
        let machine_type = machine_type.unwrap();
        assert_eq!(machine_type, MachineType::None);

        let test_string = "no";
        let machine_type = MachineType::from_str(test_string);
        assert!(machine_type.is_err());

        let test_string = "microvm";
        let machine_type = MachineType::from_str(test_string);
        assert!(machine_type.is_ok());
        let machine_type = machine_type.unwrap();
        assert_eq!(machine_type, MachineType::MicroVm);

        let test_string = "MICROVM";
        let machine_type = MachineType::from_str(test_string);
        assert!(machine_type.is_ok());
        let machine_type = machine_type.unwrap();
        assert_eq!(machine_type, MachineType::MicroVm);

        let test_string = "machine";
        let machine_type = MachineType::from_str(test_string);
        assert!(machine_type.is_err());

        #[cfg(target_arch = "x86_64")]
        {
            let test_string = "q35";
            let machine_type = MachineType::from_str(test_string);
            assert!(machine_type.is_ok());
            let machine_type = machine_type.unwrap();
            assert_eq!(machine_type, MachineType::StandardVm);

            let test_string = "Q35";
            let machine_type = MachineType::from_str(test_string);
            assert!(machine_type.is_ok());
            let machine_type = machine_type.unwrap();
            assert_eq!(machine_type, MachineType::StandardVm);

            let test_string = "virt";
            let machine_type = MachineType::from_str(test_string);
            assert!(machine_type.is_err());
        }

        #[cfg(target_arch = "aarch64")]
        {
            let test_string = "virt";
            let machine_type = MachineType::from_str(test_string);
            assert!(machine_type.is_ok());
            let machine_type = machine_type.unwrap();
            assert_eq!(machine_type, MachineType::StandardVm);

            let test_string = "VIRT";
            let machine_type = MachineType::from_str(test_string);
            assert!(machine_type.is_ok());
            let machine_type = machine_type.unwrap();
            assert_eq!(machine_type, MachineType::StandardVm);

            let test_string = "q35";
            let machine_type = MachineType::from_str(test_string);
            assert!(machine_type.is_err());
        }
    }

    #[test]
    fn test_add_memory() {
        let mut vm_config = VmConfig::default();
        let memory_cfg = "size=8";
        let mem_cfg_ret = vm_config.add_memory(memory_cfg);
        assert!(mem_cfg_ret.is_ok());
        let mem_size = vm_config.machine_config.mem_config.mem_size;
        assert_eq!(mem_size, 8 * 1024 * 1024);

        let memory_cfg = "size=8m";
        let mem_cfg_ret = vm_config.add_memory(memory_cfg);
        assert!(mem_cfg_ret.is_ok());
        let mem_size = vm_config.machine_config.mem_config.mem_size;
        assert_eq!(mem_size, 8 * 1024 * 1024);

        let memory_cfg = "size=8G";
        let mem_cfg_ret = vm_config.add_memory(memory_cfg);
        assert!(mem_cfg_ret.is_ok());
        let mem_size = vm_config.machine_config.mem_config.mem_size;
        assert_eq!(mem_size, 8 * 1024 * 1024 * 1024);
    }

    #[test]
    fn test_add_machine() {
        let mut vm_config = VmConfig::default();
        let memory_cfg_str = "type=none,dump-guest-core=on,mem-share=on,accel=kvm,usb=off";
        let machine_cfg_ret = vm_config.add_machine(memory_cfg_str);
        assert!(machine_cfg_ret.is_ok());
        let machine_cfg = vm_config.machine_config;
        assert_eq!(machine_cfg.mach_type, MachineType::None);
        assert_eq!(machine_cfg.mem_config.dump_guest_core, true);
        assert_eq!(machine_cfg.mem_config.mem_share, true);

        let mut vm_config = VmConfig::default();
        let memory_cfg_str = "type=none,dump-guest-core=off,mem-share=off,accel=kvm,usb=off";
        let machine_cfg_ret = vm_config.add_machine(memory_cfg_str);
        assert!(machine_cfg_ret.is_ok());
        let machine_cfg = vm_config.machine_config;
        assert_eq!(machine_cfg.mach_type, MachineType::None);
        assert_eq!(machine_cfg.mem_config.dump_guest_core, false);
        assert_eq!(machine_cfg.mem_config.mem_share, false);

        let mut vm_config = VmConfig::default();
        let memory_cfg_str = "type=none,accel=kvm-tcg";
        let machine_cfg_ret = vm_config.add_machine(memory_cfg_str);
        assert!(machine_cfg_ret.is_err());

        let mut vm_config = VmConfig::default();
        let memory_cfg_str = "type=none,usb=on";
        let machine_cfg_ret = vm_config.add_machine(memory_cfg_str);
        assert!(machine_cfg_ret.is_err());

        #[cfg(target_arch = "aarch64")]
        {
            let mut vm_config = VmConfig::default();
            let memory_cfg_str =
                "type=none,dump-guest-core=off,mem-share=off,accel=kvm,usb=off,gic-version=3";
            let machine_cfg_ret = vm_config.add_machine(memory_cfg_str);
            assert!(machine_cfg_ret.is_ok());
            let machine_cfg = vm_config.machine_config;
            assert_eq!(machine_cfg.mach_type, MachineType::None);
            assert_eq!(machine_cfg.mem_config.dump_guest_core, false);
            assert_eq!(machine_cfg.mem_config.mem_share, false);

            let mut vm_config = VmConfig::default();
            let memory_cfg_str = "type=none,gic-version=-1";
            let machine_cfg_ret = vm_config.add_machine(memory_cfg_str);
            assert!(machine_cfg_ret.is_err());

            let mut vm_config = VmConfig::default();
            let memory_cfg_str = "type=none,gic-version=256";
            let machine_cfg_ret = vm_config.add_machine(memory_cfg_str);
            assert!(machine_cfg_ret.is_err());

            let mut vm_config = VmConfig::default();
            let memory_cfg_str = "type=none,gic-version=4";
            let machine_cfg_ret = vm_config.add_machine(memory_cfg_str);
            assert!(machine_cfg_ret.is_err());
        }
    }

    #[test]
    fn test_add_mem_path() {
        let mut vm_config = VmConfig::default();
        let memory_path_str = "/path/to/memory-backend";
        let mem_path = vm_config.machine_config.mem_config.mem_path.clone();
        // defalut value is none.
        assert!(mem_path.is_none());
        let mem_cfg_ret = vm_config.add_mem_path(memory_path_str);
        assert!(mem_cfg_ret.is_ok());
        let mem_path = vm_config.machine_config.mem_config.mem_path;
        assert!(mem_path.is_some());
        let mem_path = mem_path.unwrap();
        assert_eq!(mem_path, memory_path_str);
    }

    #[test]
    fn test_enable_memory_prealloc() {
        let mut vm_config = VmConfig::default();
        let mem_prealloc = vm_config.machine_config.mem_config.mem_prealloc;
        // default value is false.
        assert_eq!(mem_prealloc, false);
        vm_config.enable_mem_prealloc();
        let mem_prealloc = vm_config.machine_config.mem_config.mem_prealloc;
        assert_eq!(mem_prealloc, true);
    }

    #[test]
    fn test_add_cpu() {
        let mut vm_config = VmConfig::default();
        let cpu_cfg_str = "cpus=8,sockets=8,cores=1,threads=1";
        let cpu_cfg_ret = vm_config.add_cpu(cpu_cfg_str);
        assert!(cpu_cfg_ret.is_ok());
        let nr_cpu = vm_config.machine_config.nr_cpus;
        assert_eq!(nr_cpu, 8);

        let mut vm_config = VmConfig::default();
        let cpu_cfg_str = "cpus=9,sockets=8,cores=1,threads=1";
        let cpu_cfg_ret = vm_config.add_cpu(cpu_cfg_str);
        assert!(cpu_cfg_ret.is_err());

        let mut vm_config = VmConfig::default();
        let cpu_cfg_str = "cpus=0,sockets=0,cores=1,threads=1";
        let cpu_cfg_ret = vm_config.add_cpu(cpu_cfg_str);
        assert!(cpu_cfg_ret.is_err());

        let mut vm_config = VmConfig::default();
        let cpu_cfg_str = "cpus=254,sockets=254,cores=1,threads=1";
        let cpu_cfg_ret = vm_config.add_cpu(cpu_cfg_str);
        assert!(cpu_cfg_ret.is_ok());
        let nr_cpu = vm_config.machine_config.nr_cpus;
        assert_eq!(nr_cpu, 254);

        let mut vm_config = VmConfig::default();
        let cpu_cfg_str = "cpus=255,sockets=255,cores=1,threads=1";
        let cpu_cfg_ret = vm_config.add_cpu(cpu_cfg_str);
        assert!(cpu_cfg_ret.is_err());
    }

    #[test]
    fn test_add_mem_zone() {
        let mut vm_config = VmConfig::default();
        let zone_config_1 = vm_config
            .add_mem_zone("-object memory-backend-ram,size=2G,id=mem1,host-nodes=1,policy=bind")
            .unwrap();
        assert_eq!(zone_config_1.id, "mem1");
        assert_eq!(zone_config_1.size, 2147483648);
        assert_eq!(zone_config_1.host_numa_node, Some(1));
        assert_eq!(zone_config_1.policy, "bind");

        let zone_config_2 = vm_config
            .add_mem_zone("-object memory-backend-ram,size=2G,id=mem1")
            .unwrap();
        assert_eq!(zone_config_2.host_numa_node, None);
        assert_eq!(zone_config_2.policy, "bind");

        assert!(vm_config
            .add_mem_zone("-object memory-backend-ram,size=2G")
            .is_err());
        assert!(vm_config
            .add_mem_zone("-object memory-backend-ram,id=mem1")
            .is_err());
    }

    #[test]
    fn test_host_mem_policy() {
        let policy = HostMemPolicy::from(String::from("default"));
        assert!(policy == HostMemPolicy::Default);

        let policy = HostMemPolicy::from(String::from("interleave"));
        assert!(policy == HostMemPolicy::Interleave);

        let policy = HostMemPolicy::from(String::from("error"));
        assert!(policy == HostMemPolicy::NotSupported);
    }
}<|MERGE_RESOLUTION|>--- conflicted
+++ resolved
@@ -392,7 +392,6 @@
     }
 }
 
-<<<<<<< HEAD
 fn adjust_topology(
     cpu: u64,
     mut max_cpus: u64,
@@ -431,15 +430,12 @@
     (max_cpus, sockets, cores, threads)
 }
 
-fn memory_unit_conversion(origin_value: &str) -> Result<u64> {
-=======
 /// Convert memory units from GiB, Mib to Byte.
 ///
 /// # Arguments
 ///
 /// * `origin_value` - The origin memory value from user.
 pub fn memory_unit_conversion(origin_value: &str) -> Result<u64> {
->>>>>>> 2dcebd64
     if (origin_value.ends_with('M') | origin_value.ends_with('m'))
         && (origin_value.contains('M') ^ origin_value.contains('m'))
     {
