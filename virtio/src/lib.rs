--- conflicted
+++ resolved
@@ -350,13 +350,12 @@
     fn set_guest_notifiers(&mut self, _queue_evts: &[EventFd]) -> Result<()> {
         Ok(())
     }
-<<<<<<< HEAD
 
     /// Get whether the virtio device has a control queue,
     /// devices with a control queue should override this function.
     fn has_control_queue(&mut self) -> bool {
         false
-=======
+    }
 }
 
 /// The trait for trace descriptions of virtio device interactions
@@ -376,6 +375,5 @@
             "{} : stratovirt processing complete, ready to send interrupt to guest.",
             device
         );
->>>>>>> 9c363304
     }
 }